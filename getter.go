package s3gof3r

import (
	"bytes"
	"crypto/md5"
<<<<<<< HEAD
	"errors"
=======
	"encoding/xml"
>>>>>>> f17607e3
	"fmt"
	"hash"
	"io"
	"io/ioutil"
	"math"
	"net/http"
	"net/url"
	"strings"
	"sync"
	"syscall"
	"time"
)

const qWaitMax = 2

type getter struct {
	url   url.URL
	b     *Bucket
	bufsz int64
	err   error

	chunkID    int
	rChunk     *chunk
	contentLen int64
	bytesRead  int64
	chunkTotal int

	readCh   chan *chunk
	getCh    chan *chunk
	quit     chan struct{}
	qWait    map[int]*chunk
	qWaitLen uint
	cond     sync.Cond

	sp *bp

	closed bool
	c      *Config

	md5  hash.Hash
	cIdx int64
}

type chunk struct {
	id     int
	header http.Header
	start  int64
	size   int64
	b      []byte
}

type KeyContent struct {
	Key          string
	LastModified string
	Size         string
	StorageClass string
}

type ListBucketResult struct {
	XMLName  xml.Name `xml:"ListBucketResult"`
	Name     string
	Prefix   string
	Contents []KeyContent
}

func (r *ListBucketResult) ListKeys() (keys []string) {
	for i := range r.Contents {
		keys = append(keys, r.Contents[i].Key)
	}
	return
}

func ListObjects(prefix string, b *Bucket) (*ListBucketResult, error) {
	// TODO: handle responses with > 1000 keys, probably by returning a
	// buffered channel and looping over requests
	var emptyBody = strings.NewReader("")
	var url = "http://" + b.Name + ".s3.amazonaws.com/?list-type=2&prefix=" + prefix
	req, err := http.NewRequest("GET", url, emptyBody)

	b.Sign(req)
	client := &http.Client{}
	resp, err := client.Do(req)

	if err != nil {
		return nil, err
	}
	bodyBuf := new(bytes.Buffer)
	bodyBuf.ReadFrom(resp.Body)

	myResult := ListBucketResult{}
	err = xml.Unmarshal(bodyBuf.Bytes(), &myResult)
	if err != nil {
		return nil, err
	}
	return &myResult, nil
}

func newGetter(getURL url.URL, c *Config, b *Bucket) (io.ReadCloser, http.Header, error) {
	g := new(getter)
	g.url = getURL
	g.c, g.b = new(Config), new(Bucket)
	*g.c, *g.b = *c, *b
	g.bufsz = max64(c.PartSize, 1)
	g.c.NTry = max(c.NTry, 1)
	g.c.Concurrency = max(c.Concurrency, 1)

	g.getCh = make(chan *chunk)
	g.readCh = make(chan *chunk)
	g.quit = make(chan struct{})
	g.qWait = make(map[int]*chunk)
	g.b = b
	g.md5 = md5.New()
	g.cond = sync.Cond{L: &sync.Mutex{}}

	// use get instead of head for error messaging
	resp, err := g.retryRequest("GET", g.url.String(), nil)
	if err != nil {
		return nil, nil, err
	}
	defer checkClose(resp.Body, err)
	if resp.StatusCode != 200 {
		return nil, nil, newRespError(resp)
	}

	// Golang changes content-length to -1 when chunked transfer encoding / EOF close response detected
	if resp.ContentLength == -1 {
		return nil, nil, fmt.Errorf("Retrieving objects with undefined content-length " +
			" responses (chunked transfer encoding / EOF close) is not supported")
	}

	g.contentLen = resp.ContentLength
	g.chunkTotal = int((g.contentLen + g.bufsz - 1) / g.bufsz) // round up, integer division
	logger.debugPrintf("object size: %3.2g MB", float64(g.contentLen)/float64((1*mb)))

	g.sp = bufferPool(g.bufsz)

	for i := 0; i < g.c.Concurrency; i++ {
		go g.worker()
	}
	go g.initChunks()
	return g, resp.Header, nil
}

func (g *getter) retryRequest(method, urlStr string, body io.ReadSeeker) (resp *http.Response, err error) {
	for i := 0; i < g.c.NTry; i++ {
		var req *http.Request
		req, err = http.NewRequest(method, urlStr, body)
		if err != nil {
			return
		}

		if body != nil {
			req.Header.Set(sha256Header, shaReader(body))
		}

		g.b.Sign(req)
		resp, err = g.c.Client.Do(req)
		if err == nil {
			return
		}
		logger.debugPrintln(err)
		if body != nil {
			if _, err = body.Seek(0, 0); err != nil {
				return
			}
		}
	}
	return
}

func (g *getter) initChunks() {
	id := 0
	for i := int64(0); i < g.contentLen; {
		size := min64(g.bufsz, g.contentLen-i)
		c := &chunk{
			id: id,
			header: http.Header{
				"Range": {fmt.Sprintf("bytes=%d-%d",
					i, i+size-1)},
			},
			start: i,
			size:  size,
			b:     nil,
		}
		i += size
		id++
		g.getCh <- c
	}
	close(g.getCh)
}

func (g *getter) worker() {
	for c := range g.getCh {
		g.retryGetChunk(c)
	}
}

func (g *getter) retryGetChunk(c *chunk) {
	var err error
	c.b = <-g.sp.get
	for i := 0; i < g.c.NTry; i++ {
		err = g.getChunk(c)
		if err == nil {
			return
		}
		logger.debugPrintf("error on attempt %d: retrying chunk: %v, error: %s", i, c.id, err)
		time.Sleep(time.Duration(math.Exp2(float64(i))) * 100 * time.Millisecond) // exponential back-off
	}
	select {
	case <-g.quit: // check for closed quit channel before setting error
		return
	default:
		g.err = err
	}
}

func (g *getter) getChunk(c *chunk) error {
	// ensure buffer is empty
	r, err := http.NewRequest("GET", g.url.String(), nil)
	if err != nil {
		return err
	}
	r.Header = c.header
	g.b.Sign(r)
	resp, err := g.c.Client.Do(r)
	if err != nil {
		return err
	}
	defer checkClose(resp.Body, err)
	if resp.StatusCode != 206 && resp.StatusCode != 200 {
		return newRespError(resp)
	}
	n, err := io.ReadAtLeast(resp.Body, c.b, int(c.size))
	if err != nil {
		return err
	}
	if err := resp.Body.Close(); err != nil {
		return err
	}
	if int64(n) != c.size {
		return fmt.Errorf("chunk %d: Expected %d bytes, received %d",
			c.id, c.size, n)
	}
	g.readCh <- c

	// wait for qWait to drain before starting next chunk
	g.cond.L.Lock()
	for g.qWaitLen >= qWaitMax {
		if g.closed {
			return nil
		}
		g.cond.Wait()
	}
	g.cond.L.Unlock()
	return nil
}

func (g *getter) Read(p []byte) (int, error) {
	var err error
	if g.closed {
		return 0, syscall.EINVAL
	}
	if g.err != nil {
		return 0, g.err
	}
	nw := 0
	for nw < len(p) {
		if g.bytesRead == g.contentLen {
			return nw, io.EOF
		} else if g.bytesRead > g.contentLen {
			// Here for robustness / completeness
			// Should not occur as golang uses LimitedReader up to content-length
			return nw, fmt.Errorf("Expected %d bytes, received %d (too many bytes)",
				g.contentLen, g.bytesRead)
		}

		// If for some reason no more chunks to be read and bytes are off, error, incomplete result
		if g.chunkID >= g.chunkTotal {
			return nw, fmt.Errorf("Expected %d bytes, received %d and chunkID %d >= chunkTotal %d (no more chunks remaining)",
				g.contentLen, g.bytesRead, g.chunkID, g.chunkTotal)
		}

		if g.rChunk == nil {
			g.rChunk, err = g.nextChunk()
			if err != nil {
				return 0, err
			}
			g.cIdx = 0
		}

		n := copy(p[nw:], g.rChunk.b[g.cIdx:g.rChunk.size])
		g.cIdx += int64(n)
		nw += n
		g.bytesRead += int64(n)

		if g.cIdx >= g.rChunk.size { // chunk complete
			g.sp.give <- g.rChunk.b
			g.chunkID++
			g.rChunk = nil
		}
	}
	return nw, nil
}

func (g *getter) nextChunk() (*chunk, error) {
	for {
		// first check qWait
		c := g.qWait[g.chunkID]
		if c != nil {
			delete(g.qWait, g.chunkID)
			g.cond.L.Lock()
			g.qWaitLen--
			g.cond.L.Unlock()
			g.cond.Signal() // wake up waiting worker goroutine
			if g.c.Md5Check {
				if _, err := g.md5.Write(c.b[:c.size]); err != nil {
					return nil, err
				}
			}
			return c, nil
		}
		// if next chunk not in qWait, read from channel
		select {
		case c := <-g.readCh:
			g.qWait[c.id] = c
			g.cond.L.Lock()
			g.qWaitLen++
			g.cond.L.Unlock()
		case <-g.quit:
			return nil, g.err // fatal error, quit.
		}
	}
}

func (g *getter) Close() error {
	if g.closed {
		return syscall.EINVAL
	}
	g.closed = true
	close(g.sp.quit)
	close(g.quit)
	g.cond.Broadcast()
	if g.err != nil {
		return g.err
	}
	if g.bytesRead != g.contentLen {
		return fmt.Errorf("read error: %d bytes read. expected: %d", g.bytesRead, g.contentLen)
	}
	if g.c.Md5Check {
		if err := g.checkMd5(); err != nil {
			return err
		}
	}
	return nil
}

func (g *getter) checkMd5() (err error) {
	calcMd5 := fmt.Sprintf("%x", g.md5.Sum(nil))
	md5Path := fmt.Sprint(".md5", g.url.Path, ".md5")
	md5Url, err := g.b.url(md5Path, g.c)
	if err != nil {
		return err
	}

	logger.debugPrintln("md5: ", calcMd5)
	logger.debugPrintln("md5Path: ", md5Path)
	resp, err := g.retryRequest("GET", md5Url.String(), nil)
	if err != nil {
		return
	}
	defer checkClose(resp.Body, err)
	if resp.StatusCode != 200 {
		return fmt.Errorf("MD5 check failed: %s not found: %s", md5Url.String(), newRespError(resp))
	}
	givenMd5, err := ioutil.ReadAll(resp.Body)
	if err != nil {
		return
	}
	if calcMd5 != string(givenMd5) {
		return fmt.Errorf("MD5 mismatch. given:%s calculated:%s", givenMd5, calcMd5)
	}
	return
}

var ObjectNotExist = errors.New("Object does not exist")

// ObjectMetaData will return a map of the object's user metadata
// stored in S3
func ObjectMetaData(path string, c *Config, b *Bucket) (map[string][]string, error) {
	getURL, err := b.url(path, c)
	g := new(getter)
	g.url = *getURL
	g.c, g.b = new(Config), new(Bucket)
	*g.c, *g.b = *c, *b
	g.c.NTry = max(c.NTry, 1)
	g.b = b

	// use get instead of head for error messaging
	resp, err := g.retryRequest("HEAD", g.url.String(), nil)
	if err != nil {
		fmt.Println("ERROR after the retryget")
		return nil, err
	}
	resp.Body.Close()
	switch resp.StatusCode {
	case 200:
		return resp.Header, nil
	case 404:
		return nil, ObjectNotExist
	default:
		return nil, newRespError(resp)
	}
}<|MERGE_RESOLUTION|>--- conflicted
+++ resolved
@@ -3,11 +3,8 @@
 import (
 	"bytes"
 	"crypto/md5"
-<<<<<<< HEAD
 	"errors"
-=======
 	"encoding/xml"
->>>>>>> f17607e3
 	"fmt"
 	"hash"
 	"io"
